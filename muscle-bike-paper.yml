--- conflicted
+++ resolved
@@ -4,19 +4,10 @@
 dependencies:
   - ipython
   - matplotlib
-<<<<<<< HEAD
-  - openmp  # opty optional dependency
-  - opty
-  - python
-  - scikits.odes
-  - scipy
-  - sympy
-=======
   - numpy
   - openmp  # opty optional dependency
   - opty >=1.2
   - python
   - scikits.odes
   - scipy
-  - sympy >=1.13  # first to include biomechanics
->>>>>>> 9fca4f01
+  - sympy >=1.13  # first to include biomechanics